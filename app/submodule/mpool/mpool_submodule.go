package mpool

import (
	"bytes"
	"context"
	"errors"
	"fmt"
	"os"
	"strconv"
	"sync"
	"time"

	pubsub "github.com/libp2p/go-libp2p-pubsub"
	"github.com/libp2p/go-libp2p/core/peer"

	"github.com/filecoin-project/go-address"
	logging "github.com/ipfs/go-log"

	"github.com/filecoin-project/venus/app/submodule/chain"
	"github.com/filecoin-project/venus/app/submodule/network"
	"github.com/filecoin-project/venus/app/submodule/wallet"
	chainpkg "github.com/filecoin-project/venus/pkg/chain"
	"github.com/filecoin-project/venus/pkg/config"
	"github.com/filecoin-project/venus/pkg/constants"
	"github.com/filecoin-project/venus/pkg/messagepool"
	"github.com/filecoin-project/venus/pkg/messagepool/journal"
	"github.com/filecoin-project/venus/pkg/repo"
	v0api "github.com/filecoin-project/venus/venus-shared/api/chain/v0"
	v1api "github.com/filecoin-project/venus/venus-shared/api/chain/v1"
	"github.com/filecoin-project/venus/venus-shared/types"
)

var pubsubMsgsSyncEpochs = 10

func init() {
	if s := os.Getenv("VENUS_MSGS_SYNC_EPOCHS"); s != "" {
		val, err := strconv.Atoi(s)
		if err != nil {
			log.Errorf("failed to parse LOTUS_MSGS_SYNC_EPOCHS: %s", err)
			return
		}
		pubsubMsgsSyncEpochs = val
	}
}

var log = logging.Logger("mpool")

type messagepoolConfig interface {
	Repo() repo.Repo
}

// MessagingSubmodule enhances the `Node` with internal message capabilities.
type MessagePoolSubmodule struct { //nolint
	// Network Fields
	MessageSub *pubsub.Subscription

	MPool        *messagepool.MessagePool
	msgSigner    *messagepool.MessageSigner
	chain        *chain.ChainSubmodule
	network      *network.NetworkSubmodule
	walletAPI    v1api.IWallet
	networkCfg   *config.NetworkParamsConfig
	bootstrapper bool
}

func OpenFilesystemJournal(lr repo.Repo) (journal.Journal, error) {
	jrnl, err := journal.OpenFSJournal(lr, journal.EnvDisabledEvents())
	if err != nil {
		return nil, err
	}

	return jrnl, err
}

func NewMpoolSubmodule(ctx context.Context,
	cfg messagepoolConfig,
	network *network.NetworkSubmodule,
	chain *chain.ChainSubmodule,
	wallet *wallet.WalletSubmodule,
) (*MessagePoolSubmodule, error) {
	mpp := messagepool.NewProvider(chain.Stmgr, chain.ChainReader, chain.MessageStore, cfg.Repo().Config().NetworkParams, network.Pubsub)

	j, err := OpenFilesystemJournal(cfg.Repo())
	if err != nil {
		return nil, err
	}
	mp, err := messagepool.New(ctx, mpp, chain.Stmgr, cfg.Repo().MetaDatastore(), cfg.Repo().Config().NetworkParams,
		cfg.Repo().Config().Mpool, network.NetworkName, j)
	if err != nil {
		return nil, fmt.Errorf("constructing mpool: %s", err)
	}

	return &MessagePoolSubmodule{
		MPool:        mp,
		chain:        chain,
		walletAPI:    wallet.API(),
		network:      network,
		networkCfg:   cfg.Repo().Config().NetworkParams,
		msgSigner:    messagepool.NewMessageSigner(wallet.WalletIntersection(), mp, cfg.Repo().MetaDatastore()),
		bootstrapper: cfg.Repo().Config().PubsubConfig.Bootstrapper,
	}, nil
}

func (mp *MessagePoolSubmodule) handleIncomingMessage(ctx context.Context) {
	for {
		_, err := mp.MessageSub.Next(ctx)
		if err != nil {
			log.Warn("error from message subscription: ", err)
			if ctx.Err() != nil {
				log.Warn("quitting HandleIncomingMessages loop")
				return
			}
			continue
		}
	}
}

func (mp *MessagePoolSubmodule) Validate(ctx context.Context, pid peer.ID, msg *pubsub.Message) pubsub.ValidationResult {
	if pid == mp.network.Host.ID() {
		return mp.validateLocalMessage(ctx, msg)
	}

	m := &types.SignedMessage{}
	if err := m.UnmarshalCBOR(bytes.NewReader(msg.GetData())); err != nil {
		log.Warnf("failed to decode incoming message: %s", err)
		return pubsub.ValidationReject
	}

	log.Debugf("validate incoming msg:%s", m.Cid().String())

	if err := mp.MPool.Add(ctx, m); err != nil {
		log.Debugf("failed to add message from network to message pool (From: %s, To: %s, Nonce: %d, Value: %s): %s", m.Message.From, m.Message.To, m.Message.Nonce, types.FIL(m.Message.Value), err)

		switch {
		case errors.Is(err, messagepool.ErrSoftValidationFailure):
			fallthrough
		case errors.Is(err, messagepool.ErrRBFTooLowPremium):
			fallthrough
		case errors.Is(err, messagepool.ErrTooManyPendingMessages):
			fallthrough
		case errors.Is(err, messagepool.ErrNonceGap):
			fallthrough
		case errors.Is(err, messagepool.ErrGasFeeCapTooLow):
			fallthrough
		case errors.Is(err, messagepool.ErrNonceTooLow):
			fallthrough
<<<<<<< HEAD
		case errors.Is(err, messagepool.ErrNotEnoughFunds):
			fallthrough
		case errors.Is(err, messagepool.ErrGasFeeCapTooLow):
			fallthrough
=======
>>>>>>> 1620652e
		case errors.Is(err, messagepool.ErrExistingNonce):
			return pubsub.ValidationIgnore

		case errors.Is(err, messagepool.ErrMessageTooBig):
			fallthrough
		case errors.Is(err, messagepool.ErrMessageValueTooHigh):
			fallthrough
		case errors.Is(err, messagepool.ErrInvalidToAddr):
			fallthrough
		default:
			return pubsub.ValidationReject
		}
	}
	return pubsub.ValidationAccept
}

func (mp *MessagePoolSubmodule) validateLocalMessage(ctx context.Context, msg *pubsub.Message) pubsub.ValidationResult {
	m := &types.SignedMessage{}
	if err := m.UnmarshalCBOR(bytes.NewReader(msg.GetData())); err != nil {
		return pubsub.ValidationIgnore
	}

	if m.ChainLength() > messagepool.MaxMessageSize {
		log.Warnf("local message is too large! (%dB)", m.ChainLength())
		return pubsub.ValidationIgnore
	}

	if m.Message.To == address.Undef {
		log.Warn("local message has invalid destination address")
		return pubsub.ValidationIgnore
	}

	if !m.Message.Value.LessThan(types.TotalFilecoinInt) {
		log.Warnf("local messages has too high value: %s", m.Message.Value)
		return pubsub.ValidationIgnore
	}

	if err := mp.MPool.VerifyMsgSig(m); err != nil {
		log.Warnf("signature verification failed for local message: %s", err)
		return pubsub.ValidationIgnore
	}

	return pubsub.ValidationAccept
}

// Start to the message pubsub topic to learn about messages to mine into blocks.
func (mp *MessagePoolSubmodule) Start(ctx context.Context) error {
	topicName := types.MessageTopic(mp.network.NetworkName)
	var err error
	if err = mp.network.Pubsub.RegisterTopicValidator(topicName, mp.Validate); err != nil {
		return err
	}

	msgTopic, err := mp.network.Pubsub.Join(topicName)
	if err != nil {
		return err
	}

	var once sync.Once
	subscribe := func() {
		once.Do(func() {
			log.Infof("subscribing to pubsub topic %s", topicName)

			var err error
			if mp.MessageSub, err = msgTopic.Subscribe(); err != nil {
				panic(err)
			}
			go mp.handleIncomingMessage(ctx)
		})
	}

	if mp.bootstrapper {
		subscribe()
		return nil
	}

	// wait until we are synced within 10 epochs
	go mp.waitForSync(pubsubMsgsSyncEpochs, subscribe)

	return nil
}

func (mp *MessagePoolSubmodule) waitForSync(epochs int, subscribe func()) {
	nearsync := time.Duration(epochs*int(mp.networkCfg.BlockDelay)) * time.Second

	// early check, are we synced at start up?
	ts := mp.chain.ChainReader.GetHead()
	timestamp := ts.MinTimestamp()
	timestampTime := time.Unix(int64(timestamp), 0)
	if constants.Clock.Since(timestampTime) < nearsync {
		subscribe()
		return
	}

	// we are not synced, subscribe to head changes and wait for sync
	mp.chain.ChainReader.SubscribeHeadChanges(func(rev, app []*types.TipSet) error {
		if len(app) == 0 {
			return nil
		}

		latest := app[0].MinTimestamp()
		for _, ts := range app[1:] {
			timestamp := ts.MinTimestamp()
			if timestamp > latest {
				latest = timestamp
			}
		}

		latestTime := time.Unix(int64(latest), 0)
		if constants.Clock.Since(latestTime) < nearsync {
			subscribe()
			return chainpkg.ErrNotifeeDone
		}

		return nil
	})
}

func (mp *MessagePoolSubmodule) Stop(ctx context.Context) {
	err := mp.MPool.Close()
	if err != nil {
		log.Errorf("failed to close mpool: %s", err)
	}
	if mp.MessageSub != nil {
		mp.MessageSub.Cancel()
	}
}

// API create a new mpool api implement
func (mp *MessagePoolSubmodule) API() v1api.IMessagePool {
	pushLocks := messagepool.NewMpoolLocker()
	return &MessagePoolAPI{mp: mp, pushLocks: pushLocks}
}

func (mp *MessagePoolSubmodule) V0API() v0api.IMessagePool {
	pushLocks := messagepool.NewMpoolLocker()
	return &MessagePoolAPI{mp: mp, pushLocks: pushLocks}
}<|MERGE_RESOLUTION|>--- conflicted
+++ resolved
@@ -144,13 +144,8 @@
 			fallthrough
 		case errors.Is(err, messagepool.ErrNonceTooLow):
 			fallthrough
-<<<<<<< HEAD
 		case errors.Is(err, messagepool.ErrNotEnoughFunds):
 			fallthrough
-		case errors.Is(err, messagepool.ErrGasFeeCapTooLow):
-			fallthrough
-=======
->>>>>>> 1620652e
 		case errors.Is(err, messagepool.ErrExistingNonce):
 			return pubsub.ValidationIgnore
 
