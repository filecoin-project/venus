package mpool

import (
	"sync"

	logging "github.com/ipfs/go-log"
	"golang.org/x/xerrors"

	"github.com/filecoin-project/venus/app/submodule/chain"
	"github.com/filecoin-project/venus/app/submodule/network"
	"github.com/filecoin-project/venus/app/submodule/syncer"
	"github.com/filecoin-project/venus/app/submodule/wallet"
	"github.com/filecoin-project/venus/pkg/consensus"
	"github.com/filecoin-project/venus/pkg/messagepool"
	"github.com/filecoin-project/venus/pkg/messagepool/journal"
	"github.com/filecoin-project/venus/pkg/net/msgsub"
	"github.com/filecoin-project/venus/pkg/net/pubsub"
	"github.com/filecoin-project/venus/pkg/repo"
)

var log = logging.Logger("mpool")

type messagepoolConfig interface {
	Repo() repo.Repo
}

// MessagingSubmodule enhances the `Node` with internal messaging capabilities.
type MessagePoolSubmodule struct { //nolint
	// Network Fields
	MessageTopic *pubsub.Topic
	MessageSub   pubsub.Subscription

	MPool  *messagepool.MessagePool
	chain  *chain.ChainSubmodule
	wallet *wallet.WalletSubmodule
}

func OpenFilesystemJournal(lr repo.Repo) (journal.Journal, error) {
	jrnl, err := journal.OpenFSJournal(lr, journal.EnvDisabledEvents())
	if err != nil {
		return nil, err
	}

	return jrnl, err
}

func NewMpoolSubmodule(cfg messagepoolConfig,
	network *network.NetworkSubmodule,
	chain *chain.ChainSubmodule,
	syncer *syncer.SyncerSubmodule,
	wallet *wallet.WalletSubmodule,
) (*MessagePoolSubmodule, error) {
	mpp := messagepool.NewProvider(chain.ChainReader, chain.MessageStore, cfg.Repo().Config().NetworkParams, network.Pubsub)

	j, err := OpenFilesystemJournal(cfg.Repo())
	if err != nil {
		return nil, err
	}
	mp, err := messagepool.New(mpp, cfg.Repo().MetaDatastore(), cfg.Repo().Config().NetworkParams.ForkUpgradeParam, network.NetworkName, syncer.Consensus, chain.State, j)
	if err != nil {
		return nil, xerrors.Errorf("constructing mpool: %s", err)
	}

	// setup messaging topic.
	// register block validation on pubsub
	msgSyntaxValidator := consensus.NewMessageSyntaxValidator()
	msgSignatureValidator := consensus.NewMessageSignatureValidator(chain.State)

	mtv := msgsub.NewMessageTopicValidator(msgSyntaxValidator, msgSignatureValidator)
	if err := network.Pubsub.RegisterTopicValidator(mtv.Topic(network.NetworkName), mtv.Validator(), mtv.Opts()...); err != nil {
		return nil, xerrors.Errorf("failed to register message validator: %s", err)
	}
	topic, err := network.Pubsub.Join(msgsub.Topic(network.NetworkName))
	if err != nil {
		return nil, err
	}

	return &MessagePoolSubmodule{
		MPool:        mp,
		MessageTopic: pubsub.NewTopic(topic),
		chain:        chain,
		wallet:       wallet,
	}, nil
}

func (mp *MessagePoolSubmodule) Close() {
	err := mp.MPool.Close()
	if err != nil {
		log.Errorf("failed to close mpool: %s", err)
	}
}

func (mp *MessagePoolSubmodule) API() *MessagePoolAPI {
<<<<<<< HEAD
	pushLocks := messagepool.NewMpoolLocker()
	return &MessagePoolAPI{mp: mp, pushLocks: pushLocks}
=======
	return &MessagePoolAPI{
		pushLocks: messagepool.NewMpoolLocker(),
		lk:        sync.Mutex{},
		mp:        mp,
	}
>>>>>>> 3450fb3d
}<|MERGE_RESOLUTION|>--- conflicted
+++ resolved
@@ -91,14 +91,6 @@
 }
 
 func (mp *MessagePoolSubmodule) API() *MessagePoolAPI {
-<<<<<<< HEAD
 	pushLocks := messagepool.NewMpoolLocker()
 	return &MessagePoolAPI{mp: mp, pushLocks: pushLocks}
-=======
-	return &MessagePoolAPI{
-		pushLocks: messagepool.NewMpoolLocker(),
-		lk:        sync.Mutex{},
-		mp:        mp,
-	}
->>>>>>> 3450fb3d
 }