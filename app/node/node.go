package node

import (
	"context"
	"fmt"
	"github.com/filecoin-project/venus/app/node/venusauth"
	"github.com/filecoin-project/venus/app/submodule/multisig"
	"github.com/ipfs-force-community/venus-auth/cmd/jwtclient"
	"net/http"
	"os"
	"os/signal"
	"syscall"

	"github.com/filecoin-project/go-jsonrpc"
	cmds "github.com/ipfs/go-ipfs-cmds"
	cmdhttp "github.com/ipfs/go-ipfs-cmds/http"
	logging "github.com/ipfs/go-log/v2"
	ma "github.com/multiformats/go-multiaddr"
	manet "github.com/multiformats/go-multiaddr-net" //nolint
	"github.com/pkg/errors"

	"github.com/filecoin-project/venus/app/submodule/blockservice"
	"github.com/filecoin-project/venus/app/submodule/blockstore"
	chain2 "github.com/filecoin-project/venus/app/submodule/chain"
	configModule "github.com/filecoin-project/venus/app/submodule/config"
	"github.com/filecoin-project/venus/app/submodule/discovery"
	"github.com/filecoin-project/venus/app/submodule/market"
	"github.com/filecoin-project/venus/app/submodule/mining"
	"github.com/filecoin-project/venus/app/submodule/mpool"
	network2 "github.com/filecoin-project/venus/app/submodule/network"
	"github.com/filecoin-project/venus/app/submodule/paych"
	"github.com/filecoin-project/venus/app/submodule/storagenetworking"
	syncer2 "github.com/filecoin-project/venus/app/submodule/syncer"
	"github.com/filecoin-project/venus/app/submodule/wallet"
	"github.com/filecoin-project/venus/pkg/clock"
	"github.com/filecoin-project/venus/pkg/config"
	"github.com/filecoin-project/venus/pkg/jwtauth"
	"github.com/filecoin-project/venus/pkg/metrics"
	"github.com/filecoin-project/venus/pkg/repo"
)

var log = logging.Logger("node") // nolint: deadcode

// ConfigOpt mutates a node config post initialization
type ConfigOpt func(*config.Config)

// APIPrefix is the prefix for the http version of the api.
const APIPrefix = "/api"

// Node represents a full Filecoin node.
type Node struct {

	// offlineMode, when true, disables libp2p.
	offlineMode bool

	// chainClock is a chainClock used by the node for chain epoch.
	chainClock clock.ChainEpochClock

	// repo is the repo this node was created with.
	//
	// It contains all persistent artifacts of the filecoin node.
	repo repo.Repo

	//
	// Core services
	//
	configModule *configModule.ConfigModule
	blockstore   *blockstore.BlockstoreSubmodule
	blockservice *blockservice.BlockServiceSubmodule
	network      *network2.NetworkSubmodule
	discovery    *discovery.DiscoverySubmodule

	//
	// Subsystems
	//
	chain  *chain2.ChainSubmodule
	syncer *syncer2.SyncerSubmodule
	mining *mining.MiningModule

	//
	// Supporting services
	//
	wallet            *wallet.WalletSubmodule
	multiSig          *multisig.MultiSigSubmodule
	mpool             *mpool.MessagePoolSubmodule
	storageNetworking *storagenetworking.StorageNetworkingSubmodule

	// paychannel and market
	market  *market.MarketSubmodule
	paychan *paych.PaychSubmodule

	//
	//venusauth
	//

	jwtAuth *jwtauth.JwtAuth

	//
	// Jsonrpc
	//
	jsonRPCService *jsonrpc.RPCServer

	jwtCli *jwtclient.JWTClient
}

func (node *Node) Chain() *chain2.ChainSubmodule {
	return node.chain
}

func (node *Node) StorageNetworking() *storagenetworking.StorageNetworkingSubmodule {
	return node.storageNetworking
}

func (node *Node) Mpool() *mpool.MessagePoolSubmodule {
	return node.mpool
}

func (node *Node) Wallet() *wallet.WalletSubmodule {
	return node.wallet
}

func (node *Node) MultiSig() *multisig.MultiSigSubmodule {
	return node.multiSig
}

func (node *Node) Discovery() *discovery.DiscoverySubmodule {
	return node.discovery
}

func (node *Node) Network() *network2.NetworkSubmodule {
	return node.network
}

func (node *Node) Blockservice() *blockservice.BlockServiceSubmodule {
	return node.blockservice
}

func (node *Node) Blockstore() *blockstore.BlockstoreSubmodule {
	return node.blockstore
}

func (node *Node) ConfigModule() *configModule.ConfigModule {
	return node.configModule
}

func (node *Node) Repo() repo.Repo {
	return node.repo
}

func (node *Node) ChainClock() clock.ChainEpochClock {
	return node.chainClock
}

func (node *Node) OfflineMode() bool {
	return node.offlineMode
}

// Start boots up the node.
func (node *Node) Start(ctx context.Context) error {
	if err := metrics.RegisterPrometheusEndpoint(node.repo.Config().Observability.Metrics); err != nil {
		return errors.Wrap(err, "failed to setup metrics")
	}

	if err := metrics.RegisterJaeger(node.network.Host.ID().Pretty(), node.repo.Config().Observability.Tracing); err != nil {
		return errors.Wrap(err, "failed to setup tracing")
	}

	var syncCtx context.Context
	syncCtx, node.syncer.CancelChainSync = context.WithCancel(context.Background())

	// Start node discovery
	err := node.discovery.Start(node.offlineMode)
	if err != nil {
		return err
	}

	//start syncer module to receive new blocks and start sync to latest height
	err = node.syncer.Start(syncCtx)
	if err != nil {
		return err
	}

	//Start mpool module to receive new message
	err = node.mpool.Start(syncCtx)
	if err != nil {
		return err
	}

	err = node.paychan.Start()
	if err != nil {
		return err
	}

	/*err = node.market.Start()
	if err != nil {
		return err
	}*/

	return nil
}

// Stop initiates the shutdown of the node.
func (node *Node) Stop(ctx context.Context) {
	// stop mpool submodule
	node.mpool.Stop(ctx)

	//stop syncer submodule
	node.syncer.Stop(ctx)

	//Stop discovery submodule
	node.discovery.Stop()

	//Stop network submodule
	node.network.Stop(ctx)

	//Stop chain submodule
	node.chain.Stop(ctx)

	//Stop paychannel submodule
	node.paychan.Stop()

	//Stop market submodule
	//node.market.Stop()

	if err := node.repo.Close(); err != nil {
		fmt.Printf("error closing repo: %s\n", err)
	}

	fmt.Println("stopping filecoin :(")
}

func (node *Node) RunRPCAndWait(ctx context.Context, rootCmdDaemon *cmds.Command, ready chan interface{}) error {
	var terminate = make(chan os.Signal, 1)
	signal.Notify(terminate, os.Interrupt, syscall.SIGTERM)
	defer signal.Stop(terminate)
	// Signal that the sever has started and then wait for a signal to stop.
	apiConfig := node.repo.Config()
	mAddr, err := ma.NewMultiaddr(apiConfig.API.APIAddress)
	if err != nil {
		return err
	}

	// Listen on the configured address in order to bind the port number in case it has
	// been configured as zero (i.e. OS-provided)
	apiListener, err := manet.Listen(mAddr) //nolint
	if err != nil {
		return err
	}

	netListener := manet.NetListener(apiListener) //nolint
	handler := NewCustomServe(node)

	handler.Handle("/debug/pprof/", http.DefaultServeMux)
	err = node.runRestfulAPI(ctx, handler, rootCmdDaemon) //nolint
	if err != nil {
		return err
	}

	err = node.runJsonrpcAPI(ctx, handler)
	if err != nil {
		return err
	}

	apiserv := &http.Server{
		Handler: handler,
	}

	go func() {
		err := apiserv.Serve(netListener) //nolint
		if err != nil && err != http.ErrServerClosed {
			return
		}
	}()

	// Write the resolved API address to the repo
	apiConfig.API.APIAddress = apiListener.Multiaddr().String()
	if err := node.repo.SetAPIAddr(apiConfig.API.APIAddress); err != nil {
		log.Error("Could not save API address to repo")
		return err
	}

	close(ready)
	select {
	case <-terminate:
		err = apiserv.Shutdown(ctx)
		if err != nil {
			return err
		}
	}
	return nil
}

// RunAPIAndWait starts an API server and waits for it to finish.
// The `ready` channel is closed when the server is running and its API address has been
// saved to the node's repo.
// A message sent to or closure of the `terminate` channel signals the server to stop.
func (node *Node) runRestfulAPI(ctx context.Context, handler *CustomServe, rootCmdDaemon *cmds.Command) error {
	servenv := node.createServerEnv(ctx)

	apiConfig := node.repo.Config().API
	cfg := cmdhttp.NewServerConfig()
	cfg.APIPath = APIPrefix
	cfg.SetAllowedOrigins(apiConfig.AccessControlAllowOrigin...)
	cfg.SetAllowedMethods(apiConfig.AccessControlAllowMethods...)
	cfg.SetAllowCredentials(apiConfig.AccessControlAllowCredentials)

	h := cmdhttp.NewHandler(servenv, rootCmdDaemon, cfg)
<<<<<<< HEAD
	handler.Handle(APIPrefix+"/", http.HandlerFunc(func(w http.ResponseWriter, r *http.Request) {
		handler.restfulHandler.ServeHTTP(w, r)
		h.ServeHTTP(w, r)
	}))
	return nil
}

func (node *Node) runJsonrpcAPI(ctx context.Context, handler *CustomServe) error { //nolint
	handler.Handle("/rpc/v0", handler.rpcHandler)
=======

	venusAuthURL := node.repo.Config().API.VenusAuthURL
	if venusAuthURL != "" {
		jwtCli := jwtclient.NewJWTClient(venusAuthURL)
		wapper := &venusauth.HandlerWrapper{
			Verify: jwtCli.Verify,
		}
		h = wapper.Wrapper(h)
	}
	handler.Handle(APIPrefix+"/", h)
	return nil
}

func (node *Node) runJsonrpcAPI(ctx context.Context, handler *http.ServeMux) error { //nolint
	var ah http.Handler
	venusAuthURL := node.repo.Config().API.VenusAuthURL
	log.Info("venus auth url ", venusAuthURL)
	if venusAuthURL == "" {
		jwtAuth := node.jwtAuth.API()
		ah = &auth.Handler{
			Verify: jwtAuth.AuthVerify,
			Next:   node.jsonRPCService.ServeHTTP,
		}
	} else {
		jwtCli := jwtclient.NewJWTClient(venusAuthURL)
		ah = &venusauth.Handler{
			Verify: jwtCli.Verify,
			Next:   node.jsonRPCService.ServeHTTP,
		}
	}
	handler.Handle("/rpc/v0", ah)
>>>>>>> af1b5702
	return nil
}

func (node *Node) createServerEnv(ctx context.Context) *Env {
	env := Env{
		ctx:                  ctx,
		InspectorAPI:         NewInspectorAPI(node.repo),
		BlockServiceAPI:      node.blockservice.API(),
		BlockStoreAPI:        node.blockstore.API(),
		ChainAPI:             node.chain.API(),
		ConfigAPI:            node.configModule.API(),
		DiscoveryAPI:         node.discovery.API(),
		NetworkAPI:           node.network.API(),
		StorageNetworkingAPI: node.storageNetworking.API(),
		SyncerAPI:            node.syncer.API(),
		WalletAPI:            node.wallet.API(),
		MingingAPI:           node.mining.API(),
		MessagePoolAPI:       node.mpool.API(),
		PaychAPI:             node.paychan.API(),
		MarketAPI:            node.market.API(),
		MultiSigAPI:          node.multiSig.API(),
	}

	return &env
}<|MERGE_RESOLUTION|>--- conflicted
+++ resolved
@@ -305,7 +305,6 @@
 	cfg.SetAllowCredentials(apiConfig.AccessControlAllowCredentials)
 
 	h := cmdhttp.NewHandler(servenv, rootCmdDaemon, cfg)
-<<<<<<< HEAD
 	handler.Handle(APIPrefix+"/", http.HandlerFunc(func(w http.ResponseWriter, r *http.Request) {
 		handler.restfulHandler.ServeHTTP(w, r)
 		h.ServeHTTP(w, r)
@@ -315,39 +314,6 @@
 
 func (node *Node) runJsonrpcAPI(ctx context.Context, handler *CustomServe) error { //nolint
 	handler.Handle("/rpc/v0", handler.rpcHandler)
-=======
-
-	venusAuthURL := node.repo.Config().API.VenusAuthURL
-	if venusAuthURL != "" {
-		jwtCli := jwtclient.NewJWTClient(venusAuthURL)
-		wapper := &venusauth.HandlerWrapper{
-			Verify: jwtCli.Verify,
-		}
-		h = wapper.Wrapper(h)
-	}
-	handler.Handle(APIPrefix+"/", h)
-	return nil
-}
-
-func (node *Node) runJsonrpcAPI(ctx context.Context, handler *http.ServeMux) error { //nolint
-	var ah http.Handler
-	venusAuthURL := node.repo.Config().API.VenusAuthURL
-	log.Info("venus auth url ", venusAuthURL)
-	if venusAuthURL == "" {
-		jwtAuth := node.jwtAuth.API()
-		ah = &auth.Handler{
-			Verify: jwtAuth.AuthVerify,
-			Next:   node.jsonRPCService.ServeHTTP,
-		}
-	} else {
-		jwtCli := jwtclient.NewJWTClient(venusAuthURL)
-		ah = &venusauth.Handler{
-			Verify: jwtCli.Verify,
-			Next:   node.jsonRPCService.ServeHTTP,
-		}
-	}
-	handler.Handle("/rpc/v0", ah)
->>>>>>> af1b5702
 	return nil
 }
 
