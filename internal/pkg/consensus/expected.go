package consensus

import (
	"bytes"
	"context"
	"fmt"
	"github.com/filecoin-project/go-filecoin/internal/pkg/constants"
	"golang.org/x/sync/errgroup"
	"golang.org/x/xerrors"
	"time"

	"github.com/filecoin-project/go-address"
	"github.com/filecoin-project/go-state-types/abi"
	"github.com/filecoin-project/go-state-types/big"
	"github.com/ipfs/go-cid"
	blockstore "github.com/ipfs/go-ipfs-blockstore"
	cbor "github.com/ipfs/go-ipld-cbor"
	"github.com/pkg/errors"
	"go.opencensus.io/trace"

	"github.com/filecoin-project/go-filecoin/internal/pkg/beacon"
	"github.com/filecoin-project/go-filecoin/internal/pkg/block"
	"github.com/filecoin-project/go-filecoin/internal/pkg/chain"
	"github.com/filecoin-project/go-filecoin/internal/pkg/clock"
	"github.com/filecoin-project/go-filecoin/internal/pkg/crypto"
	"github.com/filecoin-project/go-filecoin/internal/pkg/fork"
	"github.com/filecoin-project/go-filecoin/internal/pkg/metrics/tracing"
	appstate "github.com/filecoin-project/go-filecoin/internal/pkg/state"
	"github.com/filecoin-project/go-filecoin/internal/pkg/types"
	"github.com/filecoin-project/go-filecoin/internal/pkg/vm"
	"github.com/filecoin-project/go-filecoin/internal/pkg/vm/state"
	acrypto "github.com/filecoin-project/go-state-types/crypto"
)

var (
	// ErrStateRootMismatch is returned when the computed state root doesn't match the expected result.
	ErrStateRootMismatch = errors.New("blocks state root does not match computed result")
	// ErrUnorderedTipSets is returned when weight and minticket are the same between two tipsets.
	ErrUnorderedTipSets = errors.New("trying to order two identical tipsets")
	// ErrReceiptRootMismatch is returned when the block's receipt root doesn't match the receipt root computed for the parent tipset.
	ErrReceiptRootMismatch = errors.New("blocks receipt root does not match parent tip set")
)

const AllowableClockDriftSecs = uint64(1)

// ElectionPowerTableLookback is the past epoch offset for reading the
// election power values
const ElectionPowerTableLookback = 10

// DRANDEpochLookback is the past filecoin epoch offset at which DRAND entries
// in that epoch should be included in a block.
const DRANDEpochLookback = 2

// A Processor processes all the messages in a block or tip set.
type Processor interface {
	// ProcessTipSet processes all messages in a tip set.
	ProcessTipSet(context.Context, state.Tree, *vm.Storage, *block.TipSet, *block.TipSet, []vm.BlockMessagesInfo, vm.VmOption) ([]types.MessageReceipt, error)
	// Todo add by force
	ProcessUnsignedMessage(context.Context, *types.UnsignedMessage, state.Tree, *vm.Storage, vm.VmOption) (*vm.Ret, error)
}

// TicketValidator validates that an input ticket is valid.
type TicketValidator interface {
	IsValidTicket(ctx context.Context, base block.TipSetKey, entry *block.BeaconEntry, newPeriod bool, epoch abi.ChainEpoch, miner address.Address, workerSigner address.Address, ticket block.Ticket) error
}

// StateViewer provides views into the chain state.
type StateViewer interface {
	PowerStateView(root cid.Cid) appstate.PowerStateView
	FaultStateView(root cid.Cid) appstate.FaultStateView
}

type chainReader interface {
	GetTipSet(tsKey block.TipSetKey) (*block.TipSet, error)
	GetHead() block.TipSetKey
	GetTipSetStateRoot(tsKey block.TipSetKey) (cid.Cid, error)
	GetGenesisBlock(ctx context.Context) (*block.Block, error)
}

type Randness interface {
	SampleChainRandomness(ctx context.Context, head block.TipSetKey, tag acrypto.DomainSeparationTag, epoch abi.ChainEpoch, entropy []byte) (abi.Randomness, error)
	ChainGetRandomnessFromBeacon(ctx context.Context, tsk block.TipSetKey, personalization acrypto.DomainSeparationTag, randEpoch abi.ChainEpoch, entropy []byte) (abi.Randomness, error)
}

// Expected implements expected consensus.
type Expected struct {
	// TicketValidator validates ticket generation
	TicketValidator

	// cstore is used for loading state trees during message running.
	cstore cbor.IpldStore

	// bstore contains data referenced by actors within the state
	// during message running.  Additionally bstore is used for
	// accessing the power table.
	bstore blockstore.Blockstore

	// chainState is a reference to the current chain state
	chainState chainReader

	// processor is what we use to process messages and pay rewards
	processor Processor

	// state produces snapshots
	state StateViewer

	blockTime time.Duration

	// postVerifier verifies PoSt proofs and associated data
	proofVerifier ProofVerifier

	messageStore *chain.MessageStore

	rnd Randness

<<<<<<< HEAD
	clock                       clock.ChainEpochClock
	drand                       beacon.Schedule
	fork                        fork.IFork
	circulatingSupplyCalculator *CirculatingSupplyCalculator
=======
	clock clock.ChainEpochClock
	drand beacon.Schedule
	fork  fork.IFork

	// info about the Accounts in the genesis state
	preIgnitionGenInfos  *genesisInfo
	postIgnitionGenInfos *genesisInfo
	genesisMsigLk        sync.Mutex
>>>>>>> 774d6ba3
}

// Ensure Expected satisfies the Protocol interface at compile time.
var _ Protocol = (*Expected)(nil)

// NewExpected is the constructor for the Expected consenus.Protocol module.
func NewExpected(cs cbor.IpldStore,
	bs blockstore.Blockstore,
	processor Processor,
	state StateViewer,
	bt time.Duration,
	tv TicketValidator,
	pv ProofVerifier,
	chainState chainReader,
	clock clock.ChainEpochClock,
	drand beacon.Schedule,
	rnd Randness,
	messageStore *chain.MessageStore,
	fork fork.IFork,
) *Expected {
	c := &Expected{
		cstore:                      cs,
		blockTime:                   bt,
		bstore:                      bs,
		processor:                   processor,
		state:                       state,
		TicketValidator:             tv,
		proofVerifier:               pv,
		chainState:                  chainState,
		clock:                       clock,
		drand:                       drand,
		messageStore:                messageStore,
		rnd:                         rnd,
		fork:                        fork,
		circulatingSupplyCalculator: NewCirculatingSupplyCalculator(bs, chainState),
	}
	return c
}

// BlockTime returns the block time used by the consensus protocol.
func (c *Expected) BlockTime() time.Duration {
	return c.blockTime
}

// todo add by force
func (c *Expected) CallWithGas(ctx context.Context, msg *types.UnsignedMessage) (*vm.Ret, error) {
	head := c.chainState.GetHead()
	stateRoot, err := c.chainState.GetTipSetStateRoot(head)
	if err != nil {
		return nil, err
	}

	ts, err := c.chainState.GetTipSet(head)
	if err != nil {
		return nil, err
	}

	vms := vm.NewStorage(c.bstore)
	priorState, err := state.LoadState(ctx, vms, stateRoot)
	if err != nil {
		return nil, err
	}

	rnd := headRandomness{
		chain: c.rnd,
		head:  ts.Key(),
	}

	vmOption := vm.VmOption{
		CircSupplyCalculator: func(ctx context.Context, epoch abi.ChainEpoch, tree state.Tree) (abi.TokenAmount, error) {
			dertail, err := c.circulatingSupplyCalculator.GetCirculatingSupplyDetailed(ctx, epoch, tree)
			if err != nil {
				return abi.TokenAmount{}, err
			}
			return dertail.FilCirculating, nil
		},
		NtwkVersionGetter: c.fork.GetNtwkVersion,
		Rnd:               &rnd,
		BaseFee:           ts.At(0).ParentBaseFee,
		Epoch:             ts.At(0).Height,
	}
	return c.processor.ProcessUnsignedMessage(ctx, msg, priorState, vms, vmOption)
}

// RunStateTransition applies the messages in a tipset to a state, and persists that new state.
// It errors if the tipset was not mined according to the EC rules, or if any of the messages
// in the tipset results in an error.
func (c *Expected) RunStateTransition(ctx context.Context,
	ts *block.TipSet,
	secpMessages [][]*types.SignedMessage,
	blsMessages [][]*types.UnsignedMessage,
	parentStateRoot cid.Cid) (root cid.Cid, receipts []types.MessageReceipt, err error) {
	ctx, span := trace.StartSpan(ctx, "Expected.RunStateTransition")
	span.AddAttributes(trace.StringAttribute("tipset", ts.String()))
	defer tracing.AddErrorEndSpan(ctx, span, &err)

	vms := vm.NewStorage(c.bstore)
	priorState, err := state.LoadState(ctx, vms, parentStateRoot)
	if err != nil {
		return cid.Undef, []types.MessageReceipt{}, err
	}

	var newState state.Tree
	newState, receipts, err = c.runMessages(ctx, priorState, vms, ts, blsMessages, secpMessages)
	if err != nil {
		return cid.Undef, []types.MessageReceipt{}, err
	}
	err = vms.Flush()
	if err != nil {
		return cid.Undef, []types.MessageReceipt{}, err
	}

	root, err = newState.Flush(ctx)
	if err != nil {
		return cid.Undef, []types.MessageReceipt{}, err
	}
	return root, receipts, err
}

// validateMining checks validity of the ticket, proof, signature and miner
// address of every block in the tipset.
func (c *Expected) ValidateMining(ctx context.Context,
	ts *block.TipSet,
	parentStateRoot cid.Cid,
	parentWeight big.Int,
	parentReceiptRoot cid.Cid) error {

	var secpMsgs [][]*types.SignedMessage
	var blsMsgs [][]*types.UnsignedMessage
	for i := 0; i < ts.Len(); i++ {
		blk := ts.At(i)
		blksecpMsgs, blkblsMsgs, err := c.messageStore.LoadMetaMessages(ctx, blk.Messages.Cid)
		if err != nil {
			return errors.Wrapf(err, "syncing tip %s failed loading message list %s for block %s", ts.Key(), blk.Messages, blk.Cid())
		}

		blsMsgs = append(blsMsgs, blkblsMsgs)
		secpMsgs = append(secpMsgs, blksecpMsgs)
	}

	height, _ := ts.Height()
	keyStateView := c.state.PowerStateView(parentStateRoot)
	sigValidator := appstate.NewSignatureValidator(keyStateView)
	faultsStateView := c.state.FaultStateView(parentStateRoot)
	keyPowerTable := appstate.NewPowerTableView(keyStateView, faultsStateView)

	//tsHeight, err := ts.Height()
	//if err != nil {
	//	return errors.Wrap(err, "could not get new tipset's height")
	//}

	//sectorSetAncestor, err := chain.FindTipsetAtEpoch(ctx, ts, tsHeight-WinningPoStSectorSetLookback, c.chainState)
	//if err != nil {
	//	return errors.Wrap(err, "failed to find sector set lookback ancestor")
	//}
	//sectorSetStateRoot, err := c.chainState.GetTipSetStateRoot(sectorSetAncestor.Key())
	//if err != nil {
	//	return errors.Wrap(err, "failed to get state root for sectorSet ancestor")
	//}
	// sectorSetStateView := c.state.PowerStateView(sectorSetStateRoot)

	//electionPowerAncestor, err := chain.FindTipsetAtEpoch(ctx, ts, tsHeight-ElectionPowerTableLookback, c.chainState)
	//if err != nil {
	//	return errors.Wrap(err, "failed to find election power lookback ancestor")
	//}
	//electionPowerStateRoot, err := c.chainState.GetTipSetStateRoot(electionPowerAncestor.Key())
	//if err != nil {
	//	return errors.Wrap(err, "failed to get state root for election power ancestor")
	//}
	//electionPowerStateView := c.state.PowerStateView(electionPowerStateRoot)
	//electionPowerTable := NewPowerTableView(electionPowerStateView, faultsStateView)

	fmt.Printf("ts height: %v, parentStateRoot:%v\n", height, parentStateRoot.String())
	var wg errgroup.Group
	for i := 0; i < ts.Len(); i++ {
		blk := ts.At(i)
		wg.Go(func() error {
			// Fetch the URL.
			return c.validateBlock(ctx, keyPowerTable, sigValidator, blk, parentStateRoot, parentWeight, parentReceiptRoot)
		})
	}
	return wg.Wait()
}

// Todo beacon check
func (c *Expected) validateBlock(ctx context.Context,
	keyPowerTable appstate.PowerTableView,
	sigValidator *appstate.SignatureValidator,
	blk *block.Block,
	parentStateRoot cid.Cid,
	parentWeight big.Int,
	parentReceiptRoot cid.Cid) error {
	// confirm block state root matches parent state root
	if !parentStateRoot.Equals(blk.StateRoot.Cid) {
		return ErrStateRootMismatch
	}

	// confirm block receipts match parent receipts
	if !parentReceiptRoot.Equals(blk.MessageReceipts.Cid) {
		return ErrReceiptRootMismatch
	}

	if !parentWeight.Equals(blk.ParentWeight) {
		return errors.Errorf("block %s has invalid parent weight %d expected %d", blk.Cid().String(), blk.ParentWeight, parentWeight)
	}
	workerAddr, err := keyPowerTable.WorkerAddr(ctx, blk.Miner)
	if err != nil {
		return errors.Wrap(err, "failed to read worker address of block miner")
	}
	workerSignerAddr, err := keyPowerTable.SignerAddress(ctx, workerAddr)
	if err != nil {
		return errors.Wrapf(err, "failed to convert address, %s, to a signing address", workerAddr.String())
	}
	// Validate block signature
	if blk.BlockSig == nil {
		return errors.Errorf("invalid nil block signature")
	}
	if err := crypto.ValidateSignature(blk.SignatureData(), workerSignerAddr, *blk.BlockSig); err != nil {
		return errors.Wrap(err, "block signature invalid")
	}

	blksecpMsgs, blkblsMsgs, err := c.messageStore.LoadMetaMessages(ctx, blk.Messages.Cid)
	if err != nil {
		return errors.Wrapf(err, "failed loading message list %s for block %s", blk.Messages, blk.Cid())
	}

	// Verify that the BLS signature aggregate is correct todo remove to sync fast
	if err := sigValidator.ValidateBLSMessageAggregate(ctx, blkblsMsgs, blk.BLSAggregateSig); err != nil {
		return errors.Wrapf(err, "bls message verification failed for block %s", blk.Cid())
	}

	// Verify that all secp message signatures are correct

	for i, msg := range blksecpMsgs {
		if err := sigValidator.ValidateMessageSignature(ctx, msg); err != nil {
			return errors.Wrapf(err, "invalid signature for secp message %d in block %s", i, blk.Cid())
		}
	}

	electionEntry, err := c.electionEntry(ctx, blk)
	if err != nil {
		return errors.Wrapf(err, "failed to get election entry")
	}

	//round := tsHeight + base.NullRounds + 1
	//winner, err := IsRoundWinner(ctx, ts, round, blk.Miner, rbase, mbi, m.api)
	//if err != nil {
	//	return xerrors.Errorf("failed to check if we win next round: %w", err)
	//}
	//if winner == nil {
	//	return errors.Errorf("Block did not win election")
	//}

	//valid, err := c.VerifyElectionProof(ctx, c.drand, electionEntry, blk.Height, blk.PoStProofs, blk.Miner, sectorSetStateView)
	//if err != nil {
	//	return errors.Wrapf(err, "failed verifying winning post")
	//}
	//if !valid {
	//	return errors.Errorf("Invalid winning post")
	//}

	// Ticket was correctly generated by miner
	sampleEpoch := blk.Height - constants.TicketRandomnessLookback
	newPeriod := len(blk.BeaconEntries) > 0
	if err := c.IsValidTicket(ctx, blk.Parents, electionEntry, newPeriod, sampleEpoch, blk.Miner, workerSignerAddr, blk.Ticket); err != nil {
		fmt.Printf("invalid ticket: %s in block %s, err: %s", blk.Ticket.String(), blk.Cid(), err)
		//return errors.Wrapf(err, "invalid ticket: %s in block %s", blk.Ticket.String(), blk.Cid())
	}
	return nil
}

// Todo beacon check
func (c *Expected) ValidateBlockBeacon(b *block.Block, parentEpoch abi.ChainEpoch, prevEntry *block.BeaconEntry) error {
	return beacon.ValidateBlockValues(c.drand, b, parentEpoch, prevEntry)
}

func (c *Expected) ValidateBlockWinner(ctx context.Context, blk *block.Block, stateID cid.Cid, prevEntry *block.BeaconEntry) error {
	if blk.ElectionProof.WinCount < 1 {
		return xerrors.Errorf("block is not claiming to be a winner")
	}

	view := c.state.PowerStateView(stateID)
	if view == nil {
		return xerrors.New("power state view is null")
	}

	_, qaPower, err := view.MinerClaimedPower(ctx, blk.Miner)
	if err != nil {
		return xerrors.Errorf("get miner power failed: %w", err)
	}

	rBeacon := prevEntry
	if len(blk.BeaconEntries) != 0 {
		rBeacon = blk.BeaconEntries[len(blk.BeaconEntries)-1]
	}
	buf := new(bytes.Buffer)
	if err := blk.Miner.MarshalCBOR(buf); err != nil {
		return xerrors.Errorf("failed to marshal miner address to cbor: %w", err)
	}

	vrfBase, err := chain.DrawRandomness(rBeacon.Data, acrypto.DomainSeparationTag_ElectionProofProduction, blk.Height, buf.Bytes())
	if err != nil {
		return xerrors.Errorf("could not draw randomness: %w", err)
	}

	_, waddr, err := view.MinerControlAddresses(ctx, blk.Miner)
	if err != nil {
		return xerrors.Errorf("query worker address failed: %w", err)
	}

	if err := VerifyElectionPoStVRF(ctx, waddr, vrfBase, blk.ElectionProof.VRFProof); err != nil {
		return xerrors.Errorf("validating block election proof failed: %w", err)
	}

	totalPower, err := view.PowerNetworkTotal(ctx)
	if err != nil {
		return xerrors.Errorf("get miner power failed: %w", err)
	}

	j := blk.ElectionProof.ComputeWinCount(qaPower, totalPower.QualityAdjustedPower)
	if blk.ElectionProof.WinCount != j {
		return xerrors.Errorf("miner claims wrong number of wins: miner: %d, computed: %d", blk.ElectionProof.WinCount, j)
	}

	return nil
}

func (c *Expected) electionEntry(ctx context.Context, blk *block.Block) (*block.BeaconEntry, error) {
	if len(blk.BeaconEntries) > 0 {
		return blk.BeaconEntries[len(blk.BeaconEntries)-1], nil
	}

	parent, err := c.chainState.GetTipSet(blk.Parents)
	if err != nil {
		return nil, err
	}
	return chain.FindLatestDRAND(ctx, parent, c.chainState)
}

// runMessages applies the messages of all blocks within the input
// tipset to the input base state.  Messages are extracted from tipset
// blocks sorted by their ticket bytes and run as a single state transition
// for the entire tipset. The output state must be flushed after calling to
// guarantee that the state transitions propagate.
// Messages that fail to apply are dropped on the floor (and no receipt is emitted).
func (c *Expected) runMessages(ctx context.Context, st state.Tree, vms *vm.Storage, ts *block.TipSet,
	blsMessages [][]*types.UnsignedMessage, secpMessages [][]*types.SignedMessage) (state.Tree, []types.MessageReceipt, error) {
	msgs := []vm.BlockMessagesInfo{}

	// build message information per block
	for i := 0; i < ts.Len(); i++ {
		blk := ts.At(i)

		messageCount := len(blsMessages[i]) + len(secpMessages[i])
		if messageCount > block.BlockMessageLimit {
			return nil, nil, errors.Errorf("Number of messages in block %s is %d which exceeds block message limit", blk.Cid(), messageCount)
		}

		msgInfo := vm.BlockMessagesInfo{
			BLSMessages:  blsMessages[i],
			SECPMessages: secpMessages[i],
			Miner:        blk.Miner,
			WinCount:     blk.ElectionProof.WinCount,
		}

		msgs = append(msgs, msgInfo)
	}

	// process tipset
	var pts *block.TipSet
	if ts.EnsureHeight() > 0 {
		parent, err := ts.Parents()
		if err != nil {
			return nil, nil, err
		}
		pts, err = c.chainState.GetTipSet(parent)
		if err != nil {
			return nil, nil, err
		}
	} else {
		return st, []types.MessageReceipt{}, nil
	}

	rnd := headRandomness{
		chain: c.rnd,
		head:  ts.Key(),
	}

	vmOption := vm.VmOption{
		CircSupplyCalculator: func(ctx context.Context, epoch abi.ChainEpoch, tree state.Tree) (abi.TokenAmount, error) {
			dertail, err := c.circulatingSupplyCalculator.GetCirculatingSupplyDetailed(ctx, epoch, tree)
			if err != nil {
				return abi.TokenAmount{}, err
			}
			return dertail.FilCirculating, nil
		},
		NtwkVersionGetter: c.fork.GetNtwkVersion,
		Rnd:               &rnd,
		BaseFee:           ts.At(0).ParentBaseFee,
		Fork:              c.fork,
		Epoch:             ts.At(0).Height,
	}
	receipts, err := c.processor.ProcessTipSet(ctx, st, vms, pts, ts, msgs, vmOption)
	if err != nil {
		return nil, nil, errors.Wrap(err, "error validating tipset")
	}

	return st, receipts, nil
}

// DefaultStateViewer a state viewer to the power state view interface.
type DefaultStateViewer struct {
	*appstate.Viewer
}

// AsDefaultStateViewer adapts a state viewer to a power state viewer.
func AsDefaultStateViewer(v *appstate.Viewer) DefaultStateViewer {
	return DefaultStateViewer{v}
}

// PowerStateView returns a power state view for a state root.
func (v *DefaultStateViewer) PowerStateView(root cid.Cid) appstate.PowerStateView {
	return v.Viewer.StateView(root)
}

// FaultStateView returns a fault state view for a state root.
func (v *DefaultStateViewer) FaultStateView(root cid.Cid) appstate.FaultStateView {
	return v.Viewer.StateView(root)
}

// A chain randomness source with a fixed head tipset key.
type headRandomness struct {
	chain ChainRandomness
	head  block.TipSetKey
}

func (h *headRandomness) Randomness(ctx context.Context, tag acrypto.DomainSeparationTag, epoch abi.ChainEpoch, entropy []byte) (abi.Randomness, error) {
	return h.chain.SampleChainRandomness(ctx, h.head, tag, epoch, entropy)
}

func (h *headRandomness) GetRandomnessFromBeacon(ctx context.Context, tag acrypto.DomainSeparationTag, epoch abi.ChainEpoch, entropy []byte) (abi.Randomness, error) {
	return h.chain.ChainGetRandomnessFromBeacon(ctx, h.head, tag, epoch, entropy)
}<|MERGE_RESOLUTION|>--- conflicted
+++ resolved
@@ -113,21 +113,10 @@
 
 	rnd Randness
 
-<<<<<<< HEAD
 	clock                       clock.ChainEpochClock
 	drand                       beacon.Schedule
 	fork                        fork.IFork
 	circulatingSupplyCalculator *CirculatingSupplyCalculator
-=======
-	clock clock.ChainEpochClock
-	drand beacon.Schedule
-	fork  fork.IFork
-
-	// info about the Accounts in the genesis state
-	preIgnitionGenInfos  *genesisInfo
-	postIgnitionGenInfos *genesisInfo
-	genesisMsigLk        sync.Mutex
->>>>>>> 774d6ba3
 }
 
 // Ensure Expected satisfies the Protocol interface at compile time.
