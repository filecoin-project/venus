--- conflicted
+++ resolved
@@ -18,6 +18,8 @@
 	"github.com/filecoin-project/go-filecoin/internal/pkg/state"
 	tf "github.com/filecoin-project/go-filecoin/internal/pkg/testhelpers/testflags"
 	"github.com/filecoin-project/go-filecoin/internal/pkg/types"
+	"github.com/filecoin-project/go-filecoin/internal/pkg/vm/gas"
+
 	"github.com/stretchr/testify/assert"
 	"github.com/stretchr/testify/require"
 )
@@ -91,10 +93,6 @@
 	from, err := address.NewBLSAddress(pubKey[:])
 	require.NoError(t, err)
 
-<<<<<<< HEAD
-	msg := types.NewMeteredMessage(from, addresses[1], 0, types.ZeroAttoFIL, methodID, []byte("params"), types.NewGasFeeCap(1), types.NewGasPremium(1), types.NewGas(300))
-	unsigned := &types.SignedMessage{Message: *msg}
-=======
 	msg := types.NewMeteredMessage(from, addresses[1], 0, types.ZeroAttoFIL, methodID, []byte("params"), types.NewGasFeeCap(1), types.NewGasPremium(1), gas.NewGas(300))
 	mmsgCid, err := msg.Cid()
 	require.NoError(t, err)
@@ -105,7 +103,6 @@
 	require.NoError(t, err)
 	unsigned := &types.SignedMessage{Message: *msg, Signature: sig}
 
->>>>>>> 774d6ba3
 	actor := newActor(t, 1000, 0)
 
 	t.Run("syntax validator does not ignore missing signature", func(t *testing.T) {
@@ -156,14 +153,14 @@
 
 }
 
-func newActor(t *testing.T, balanceAF int, nonce uint64) *types.Actor {
-	actor := types.NewActor(builtin.AccountActorCodeID, abi.NewTokenAmount(int64(balanceAF)), cid.Undef)
+func newActor(t *testing.T, balanceAF int, nonce uint64) *actor.Actor {
+	actor := actor.NewActor(builtin.AccountActorCodeID, abi.NewTokenAmount(int64(balanceAF)), cid.Undef)
 	actor.CallSeqNum = nonce
 	return actor
 }
 
 func newMessage(t *testing.T, from, to address.Address, nonce uint64, valueAF int,
-	gasPrice int64, gasLimit types.Unit) *types.UnsignedMessage {
+	gasPrice int64, gasLimit gas.Unit) *types.UnsignedMessage {
 	val, ok := types.NewAttoFILFromString(fmt.Sprintf("%d", valueAF), 10)
 	require.True(t, ok, "invalid attofil")
 	return types.NewMeteredMessage(
@@ -183,14 +180,11 @@
 type FakeIngestionValidatorAPI struct {
 	Block     *block.Block
 	ActorAddr address.Address
-	Actor     *types.Actor
+	Actor     *actor.Actor
 }
 
 // NewMockIngestionValidatorAPI creates a new FakeIngestionValidatorAPI.
 func NewMockIngestionValidatorAPI() *FakeIngestionValidatorAPI {
-<<<<<<< HEAD
-	return &FakeIngestionValidatorAPI{Actor: &types.Actor{}}
-=======
 	block := &block.Block{
 		Height: 10,
 	}
@@ -198,7 +192,6 @@
 		Actor: &actor.Actor{},
 		Block: block,
 	}
->>>>>>> 774d6ba3
 }
 
 func (api *FakeIngestionValidatorAPI) Head() block.TipSetKey {
@@ -209,7 +202,7 @@
 	return block.NewTipSet(api.Block)
 }
 
-func (api *FakeIngestionValidatorAPI) GetActorAt(ctx context.Context, key block.TipSetKey, a address.Address) (*types.Actor, error) {
+func (api *FakeIngestionValidatorAPI) GetActorAt(ctx context.Context, key block.TipSetKey, a address.Address) (*actor.Actor, error) {
 	if a == api.ActorAddr {
 		return api.Actor, nil
 	}
