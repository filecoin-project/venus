package commands

import (
	"fmt"
	"io"
	"math/big"

	cmds "gx/ipfs/QmRv6ddf7gkiEgBs1LADv3vC1mkVGPZEfByoiiVybjE9Mc/go-ipfs-cmds"
	"gx/ipfs/QmcZfnkapfECQGcLZaf9B79NRg7cRa9EnZh4LSbkCzwNvY/go-cid"
	cmdkit "gx/ipfs/QmceUdzxkimdYsgtX733uNgzf1DLHyBKN6ehGSp85ayppM/go-ipfs-cmdkit"

	"github.com/filecoin-project/go-filecoin/core"
<<<<<<< HEAD
	"github.com/filecoin-project/go-filecoin/mining"
	"github.com/filecoin-project/go-filecoin/state"
=======
>>>>>>> 5d5dfcef
	"github.com/filecoin-project/go-filecoin/types"
)

var minerCmd = &cmds.Command{
	Subcommands: map[string]*cmds.Command{
		"gen-block": minerGenBlockCmd,
	},
}

var minerGenBlockCmd = &cmds.Command{
	Run: func(req *cmds.Request, re cmds.ResponseEmitter, env cmds.Environment) {
		fcn := GetNode(env)

		cur := fcn.ChainMgr.GetBestBlock()

		addrs := fcn.Wallet.GetAddresses()
		if len(addrs) == 0 {
			re.SetError("no addresses in wallet to mine to", cmdkit.ErrNormal)
			return
		}
		myaddr := addrs[0]

		reward := types.NewMessage(types.Address("filecoin"), myaddr, big.NewInt(1000), "", nil)
		fcn.MsgPool.Add(reward)
		next, err := mining.BlockGenerator{Mp: fcn.MsgPool}.Generate(cur)
		if err != nil {
			re.SetError(err, cmdkit.ErrNormal)
			return
		}

<<<<<<< HEAD
		// TODO move this functionality into the mining package so it can be used by multiple
		// commands.
		tree, err := state.LoadTree(req.Context, fcn.CborStore, cur.StateRoot)
=======
		tree, err := types.LoadStateTree(req.Context, fcn.CborStore, cur.StateRoot)
>>>>>>> 5d5dfcef
		if err != nil {
			re.SetError(err, cmdkit.ErrNormal)
			return
		}

		if err := core.ProcessBlock(req.Context, next, tree); err != nil {
			re.SetError(err, cmdkit.ErrNormal)
			return
		}

		stcid, err := tree.Flush(req.Context)
		if err != nil {
			re.SetError(err, cmdkit.ErrNormal)
			return
		}

		next.StateRoot = stcid

		if err := fcn.AddNewBlock(req.Context, next); err != nil {
			re.SetError(err, cmdkit.ErrNormal)
			return
		}

		re.Emit(next.Cid()) // nolint: errcheck
	},
	Type: cid.Cid{},
	Encoders: cmds.EncoderMap{
		cmds.Text: cmds.MakeTypedEncoder(func(req *cmds.Request, w io.Writer, c *cid.Cid) error {
			fmt.Fprintln(w, c)
			return nil
		}),
	},
}<|MERGE_RESOLUTION|>--- conflicted
+++ resolved
@@ -10,11 +10,7 @@
 	cmdkit "gx/ipfs/QmceUdzxkimdYsgtX733uNgzf1DLHyBKN6ehGSp85ayppM/go-ipfs-cmdkit"
 
 	"github.com/filecoin-project/go-filecoin/core"
-<<<<<<< HEAD
 	"github.com/filecoin-project/go-filecoin/mining"
-	"github.com/filecoin-project/go-filecoin/state"
-=======
->>>>>>> 5d5dfcef
 	"github.com/filecoin-project/go-filecoin/types"
 )
 
@@ -45,13 +41,7 @@
 			return
 		}
 
-<<<<<<< HEAD
-		// TODO move this functionality into the mining package so it can be used by multiple
-		// commands.
-		tree, err := state.LoadTree(req.Context, fcn.CborStore, cur.StateRoot)
-=======
 		tree, err := types.LoadStateTree(req.Context, fcn.CborStore, cur.StateRoot)
->>>>>>> 5d5dfcef
 		if err != nil {
 			re.SetError(err, cmdkit.ErrNormal)
 			return
