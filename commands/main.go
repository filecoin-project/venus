package commands

import (
	"context"
	"errors"
	"net"
	"os"

	cmds "gx/ipfs/QmRv6ddf7gkiEgBs1LADv3vC1mkVGPZEfByoiiVybjE9Mc/go-ipfs-cmds"
	cmdcli "gx/ipfs/QmRv6ddf7gkiEgBs1LADv3vC1mkVGPZEfByoiiVybjE9Mc/go-ipfs-cmds/cli"
	cmdhttp "gx/ipfs/QmRv6ddf7gkiEgBs1LADv3vC1mkVGPZEfByoiiVybjE9Mc/go-ipfs-cmds/http"
	cmdkit "gx/ipfs/QmceUdzxkimdYsgtX733uNgzf1DLHyBKN6ehGSp85ayppM/go-ipfs-cmdkit"
)

const (
	// OptionAPI is the name of the option for specifying the api port.
	OptionAPI = "cmdapiaddr"
	// APIPrefix is the prefix for the http version of the api.
	APIPrefix = "/api"
)

var (
	// ErrAlreadyRunning is the error returned when trying to start the daemon, even though it is already running.
	ErrAlreadyRunning = errors.New("daemon is already running")
	// ErrMissingDaemon is the error returned when trying to execute a command that requires the daemon to be started.
	ErrMissingDaemon = errors.New("daemon must be started before using this command")
)

func defaultAPIAddr() string {
	// Until we have a config file, we need an easy way to influence the API
	// address for testing
	if envapi := os.Getenv("FIL_API"); envapi != "" {
		return envapi
	}

	return ":3453"
}

var rootCmd = &cmds.Command{
	Options: []cmdkit.Option{
		cmdkit.StringOption(OptionAPI, "set the api port to use").WithDefault(defaultAPIAddr()),
		cmds.OptionEncodingType,
		cmdkit.BoolOption("help", "Show the full command help text."),
		cmdkit.BoolOption("h", "Show a short version of the command help text."),
	},
	Subcommands: make(map[string]*cmds.Command),
}

// all top level commands. set during init() to avoid configuration loops.
var rootSubcmdsDaemon = map[string]*cmds.Command{
	"chain":        chainCmd,
	"daemon":       daemonCmd,
	"id":           idCmd,
<<<<<<< HEAD
	"send-message": sendMsgCmd,
	"miner":        minerCmd,
	"mpool":        mpoolCmd,
=======
	"miner":        minerCmd,
	"mpool":        mpoolCmd,
	"send-message": sendMsgCmd,
>>>>>>> d113245c
	"swarm":        swarmCmd,
	"version":      versionCmd,
	"wallet":       walletCmd,
}

func init() {
	for k, v := range rootSubcmdsDaemon {
		rootCmd.Subcommands[k] = v
	}
}

// Run processes the arguments and stdin
func Run(args []string, stdin *os.File) (int, error) {
	req, err := cmdcli.Parse(context.Background(), args[1:], stdin, rootCmd)
	if err != nil {
		return 1, err
	}

	api := req.Options[OptionAPI].(string)
	isDaemonRunning, err := daemonRunning(api)
	if err != nil {
		return 1, err
	}

	if isDaemonRunning && req.Command == daemonCmd {
		return 1, ErrAlreadyRunning
	}

	if !isDaemonRunning && requiresDaemon(req) {
		return 1, ErrMissingDaemon
	}

	if isDaemonRunning {
		return dispatchRemoteCmd(req, api)
	}

	return dispatchLocalCmd(req)
}

func requiresDaemon(req *cmds.Request) bool {
	return req.Command != daemonCmd
}

func dispatchRemoteCmd(req *cmds.Request, api string) (int, error) {
	client := cmdhttp.NewClient(api, cmdhttp.ClientWithAPIPrefix(APIPrefix))

	// send request to server
	res, err := client.Send(req)
	if err != nil {
		return 1, err
	}

	encType := cmds.GetEncoding(req)
	enc := req.Command.Encoders[encType]
	if enc == nil {
		enc = cmds.Encoders[encType]
	}

	// create an emitter
	re, retCh := cmdcli.NewResponseEmitter(os.Stdout, os.Stderr, enc, req)

	if pr, ok := req.Command.PostRun[cmds.CLI]; ok {
		re = pr(req, re)
	}

	wait := make(chan struct{})
	// copy received result into cli emitter
	go func() {
		err = cmds.Copy(re, res)
		if err != nil {
			re.SetError(err, cmdkit.ErrNormal|cmdkit.ErrFatal)
		}
		close(wait)
	}()

	// wait until command has returned and exit
	ret := <-retCh
	<-wait

	return ret, nil
}

func dispatchLocalCmd(req *cmds.Request) (ret int, err error) {
	req.Options[cmds.EncLong] = cmds.Text

	// create an emitter
	re, retCh := cmdcli.NewResponseEmitter(os.Stdout, os.Stderr, req.Command.Encoders[cmds.Text], req)

	if pr, ok := req.Command.PostRun[cmds.CLI]; ok {
		re = pr(req, re)
	}

	wait := make(chan struct{})
	// call command in background
	go func() {
		defer close(wait)

		err = rootCmd.Call(req, re, nil)
		if err != nil {
			panic(err)
		}
	}()

	// wait until command has returned and exit
	ret = <-retCh
	<-wait

	return ret, err
}

func daemonRunning(api string) (bool, error) {
	// TODO: use lockfile once implemented
	// for now we just check if the port is available

	ln, err := net.Listen("tcp", api)
	if err != nil {
		return true, nil
	}

	if err := ln.Close(); err != nil {
		return false, err
	}

	return false, nil
}<|MERGE_RESOLUTION|>--- conflicted
+++ resolved
@@ -51,15 +51,9 @@
 	"chain":        chainCmd,
 	"daemon":       daemonCmd,
 	"id":           idCmd,
-<<<<<<< HEAD
-	"send-message": sendMsgCmd,
-	"miner":        minerCmd,
-	"mpool":        mpoolCmd,
-=======
 	"miner":        minerCmd,
 	"mpool":        mpoolCmd,
 	"send-message": sendMsgCmd,
->>>>>>> d113245c
 	"swarm":        swarmCmd,
 	"version":      versionCmd,
 	"wallet":       walletCmd,
