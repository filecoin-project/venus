--- conflicted
+++ resolved
@@ -927,11 +927,7 @@
       "VerifiedDeal": true,
       "Client": "f01234",
       "Provider": "f01234",
-<<<<<<< HEAD
       "Label": "",
-=======
-      "Label": "string value",
->>>>>>> 19620ae8
       "StartEpoch": 10101,
       "EndEpoch": 10101,
       "StoragePricePerEpoch": "0",
