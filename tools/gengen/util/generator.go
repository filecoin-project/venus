--- conflicted
+++ resolved
@@ -111,21 +111,12 @@
 
 func (g *GenesisGenerator) Init(cfg *GenesisCfg) error {
 	g.pnrg = mrand.New(mrand.NewSource(cfg.Seed))
-<<<<<<< HEAD
-=======
-	fmt.Println("🍏🍏", cfg.Seed)
->>>>>>> 5f8ece47
 	keys, err := genKeys(cfg.KeysToGen, g.pnrg)
 	if err != nil {
 		return err
 	}
 	keys = append(keys, cfg.ImportKeys...)
 	g.keys = keys
-	for _, v := range g.keys {
-		addr, _ := v.Address()
-		fmt.Println("🍏🍏🍏", addr.String())
-	}
-
 	vrKey, err := crypto.NewSecpKeyFromSeed(g.pnrg)
 	if err != nil {
 		return err
