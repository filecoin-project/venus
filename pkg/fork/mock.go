--- conflicted
+++ resolved
@@ -27,11 +27,10 @@
 	return network.Version0
 }
 
-<<<<<<< HEAD
 func (mockFork *MockFork) GetForkUpgrade() *config.ForkUpgradeConfig {
 	return nil
-=======
+}
+
 func (mockFork *MockFork) HasExpensiveFork(ctx context.Context, height abi.ChainEpoch) bool {
 	return false
->>>>>>> 884f9148
 }