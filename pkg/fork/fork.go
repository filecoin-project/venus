--- conflicted
+++ resolved
@@ -188,11 +188,8 @@
 type IFork interface {
 	HandleStateForks(ctx context.Context, root cid.Cid, height abi.ChainEpoch, ts *block.TipSet) (cid.Cid, error)
 	GetNtwkVersion(ctx context.Context, height abi.ChainEpoch) network.Version
-<<<<<<< HEAD
 	GetForkUpgrade() *config.ForkUpgradeConfig
-=======
 	HasExpensiveFork(ctx context.Context, height abi.ChainEpoch) bool
->>>>>>> 884f9148
 }
 
 var _ = IFork((*ChainFork)(nil))
