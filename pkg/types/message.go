package types

import (
	"bytes"
	"encoding/json"
	"fmt"
	specsbig "github.com/filecoin-project/go-state-types/big"
	"math/big"

	"github.com/filecoin-project/go-address"
	"github.com/filecoin-project/go-state-types/abi"
	cbor2 "github.com/filecoin-project/go-state-types/cbor"
	"github.com/filecoin-project/go-state-types/exitcode"
	"github.com/filecoin-project/go-state-types/network"
	block "github.com/ipfs/go-block-format"
	blocks "github.com/ipfs/go-block-format"
	"github.com/ipfs/go-cid"
	cbor "github.com/ipfs/go-ipld-cbor"
	ipld "github.com/ipfs/go-ipld-format"
	errPkg "github.com/pkg/errors"
	"golang.org/x/xerrors"

	"github.com/filecoin-project/venus/pkg/constants"
	"github.com/filecoin-project/venus/pkg/crypto"
)

var DefaultDefaultMaxFee = MustParseFIL("0.007")

type MessageSendSpec struct {
	MaxFee abi.TokenAmount
}

var DefaultMessageSendSpec = MessageSendSpec{
	// MaxFee of 0.1FIL
	MaxFee: abi.NewTokenAmount(int64(constants.FilecoinPrecision) / 10),
}

func (ms *MessageSendSpec) Get() MessageSendSpec {
	if ms == nil {
		return DefaultMessageSendSpec
	}

	return *ms
}

const MessageVersion = 0

<<<<<<< HEAD
// EmptyMessagesCID is the cid of an empty collection of messages.
var EmptyMessagesCID cid.Cid

// EmptyReceiptsCID is the cid of an empty collection of receipts.
var EmptyReceiptsCID cid.Cid

// EmptyTxMetaCID is the cid of a TxMeta wrapping empty cids
var EmptyTxMetaCID cid.Cid

var EmptyTokenAmount = abi.TokenAmount{}

func init() {
	tmpCst := cbor.NewCborStore(blockstore.NewBlockstore(datastore.NewMapDatastore()))
	emptyAMTCid, err := amt.FromArray(context.Background(), tmpCst, []typegen.CBORMarshaler{})
	if err != nil {
		panic("could not create CID for empty AMT")
	}
	EmptyMessagesCID = emptyAMTCid
	EmptyReceiptsCID = emptyAMTCid
	EmptyTxMetaCID, err = tmpCst.Put(context.Background(), &TxMeta{SecpRoot: EmptyMessagesCID, BLSRoot: EmptyMessagesCID})
	if err != nil {
		panic("could not create CID for empty TxMeta")
	}
}

=======
>>>>>>> 858df347
//
type ChainMsg interface {
	Cid() (cid.Cid, error)
	VMMessage() *UnsignedMessage
	ToStorageBlock() (blocks.Block, error)
	// FIXME: This is the *message* length, this name is misleading.
	ChainLength() int
	cbor2.Marshaler
	cbor2.Unmarshaler
}

var _ ChainMsg = &UnsignedMessage{}

// UnsignedMessage is an exchange of information between two actors modeled
// as a function call.
type UnsignedMessage struct {
	Version uint64 `json:"version"`

	To   address.Address `json:"to"`
	From address.Address `json:"from"`
	// When receiving a message from a user account the nonce in
	// the message must match the expected nonce in the from actor.
	// This prevents replay attacks.
	Nonce uint64 `json:"nonce"`

	Value abi.TokenAmount `json:"value"`

	GasLimit   int64           `json:"gasLimit"`
	GasFeeCap  abi.TokenAmount `json:"gasFeeCap"`
	GasPremium abi.TokenAmount `json:"gasPremium"`

	Method abi.MethodNum `json:"method"`
	Params []byte        `json:"params"`
}

// NewUnsignedMessage creates a new message.
func NewUnsignedMessage(from, to address.Address, nonce uint64, value abi.TokenAmount, method abi.MethodNum, params []byte) *UnsignedMessage {
	return &UnsignedMessage{
		Version: MessageVersion,
		To:      to,
		From:    from,
		Nonce:   nonce,
		Value:   value,
		Method:  method,
		Params:  params,
	}
}

// NewMeteredMessage adds gas price and gas limit to the message
func NewMeteredMessage(from, to address.Address, nonce uint64, value abi.TokenAmount, method abi.MethodNum, params []byte, gasFeeCap, gasPremium abi.TokenAmount, limit int64) *UnsignedMessage {
	return &UnsignedMessage{
		Version:    MessageVersion,
		To:         to,
		From:       from,
		Nonce:      nonce,
		Value:      value,
		GasFeeCap:  gasFeeCap,
		GasPremium: gasPremium,
		GasLimit:   limit,
		Method:     method,
		Params:     params,
	}
}

func (msg *UnsignedMessage) RequiredFunds() abi.TokenAmount {
	return specsbig.Mul(msg.GasFeeCap, specsbig.NewInt(msg.GasLimit))
}

// ToNode converts the Message to an IPLD node.
func (msg *UnsignedMessage) ToNode() (ipld.Node, error) {
	buf := new(bytes.Buffer)
	err := msg.MarshalCBOR(buf)
	if err != nil {
		return nil, err
	}
	data := buf.Bytes()
	c, err := constants.DefaultCidBuilder.Sum(data)
	if err != nil {
		return nil, err
	}

	blk, err := blocks.NewBlockWithCid(data, c)
	if err != nil {
		return nil, err
	}
	obj, err := cbor.DecodeBlock(blk)
	if err != nil {
		return nil, err
	}

	return obj, nil
}

// Cid returns the canonical CID for the message.
// TODO: can we avoid returning an error?
func (msg *UnsignedMessage) Cid() (cid.Cid, error) {
	obj, err := msg.ToNode()
	if err != nil {
		return cid.Undef, errPkg.Wrap(err, "failed to marshal to cbor")
	}

	return obj.Cid(), nil
}

func (msg *UnsignedMessage) String() string {
	errStr := "(error encoding Message)"
	cid, err := msg.Cid()
	if err != nil {
		return errStr
	}
	js, err := json.MarshalIndent(msg, "", "  ")
	if err != nil {
		return errStr
	}
	return fmt.Sprintf("Message cid=[%v]: %s", cid, string(js))
}

// Equals tests whether two messages are equal
func (msg *UnsignedMessage) Equals(other *UnsignedMessage) bool {
	return msg.To == other.To &&
		msg.From == other.From &&
		msg.Nonce == other.Nonce &&
		msg.Value.Equals(other.Value) &&
		msg.GasPremium.Equals(other.GasPremium) &&
		msg.GasFeeCap.Equals(other.GasFeeCap) &&
		msg.GasLimit == other.GasLimit &&
		msg.Method == other.Method &&
		bytes.Equal(msg.Params, other.Params)
}

func (msg *UnsignedMessage) ChainLength() int {
	buf := new(bytes.Buffer)
	err := msg.MarshalCBOR(buf)
	if err != nil {
		panic(err)
	}

	return buf.Len()
}

func (msg *UnsignedMessage) VMMessage() *UnsignedMessage {
	return msg
}

func (msg *UnsignedMessage) ToStorageBlock() (blocks.Block, error) {
	buf := new(bytes.Buffer)
	err := msg.MarshalCBOR(buf)
	if err != nil {
		return nil, err
	}
	data := buf.Bytes()
	c, err := abi.CidBuilder.Sum(data)
	if err != nil {
		return nil, err
	}

	return blocks.NewBlockWithCid(data, c)
}

func (msg *UnsignedMessage) ValidForBlockInclusion(minGas int64, version network.Version) error {
	if msg.Version != 0 {
		return xerrors.New("'Version' unsupported")
	}

	if msg.To == address.Undef {
		return xerrors.New("'To' address cannot be empty")
	}

	if msg.To == ZeroAddress && version >= network.Version7 {
		return xerrors.New("invalid 'To' address")
	}

	if msg.From == address.Undef {
		return xerrors.New("'From' address cannot be empty")
	}

	if msg.Value.Int == nil {
		return xerrors.New("'Value' cannot be nil")
	}

	if msg.Value.LessThan(ZeroFIL) {
		return xerrors.New("'Value' field cannot be negative")
	}

	if msg.Value.GreaterThan(crypto.TotalFilecoinInt) {
		return xerrors.New("'Value' field cannot be greater than total filecoin supply")
	}

	if msg.GasFeeCap.Int == nil {
		return xerrors.New("'GasFeeCap' cannot be nil")
	}

	if msg.GasFeeCap.LessThan(specsbig.Zero()) {
		return xerrors.New("'GasFeeCap' field cannot be negative")
	}

	if msg.GasPremium.Int == nil {
		return xerrors.New("'GasPremium' cannot be nil")
	}

	if msg.GasPremium.LessThan(specsbig.Zero()) {
		return xerrors.New("'GasPremium' field cannot be negative")
	}

	if msg.GasPremium.GreaterThan(msg.GasFeeCap) {
		return xerrors.New("'GasFeeCap' less than 'GasPremium'")
	}

	if msg.GasLimit > constants.BlockGasLimit {
		return xerrors.New("'GasLimit' field cannot be greater than a block's gas limit")
	}

	// since prices might vary with time, this is technically semantic validation
	if msg.GasLimit < minGas {
		return xerrors.New("'GasLimit' field cannot be less than the cost of storing a message on chain")
	}

	return nil
}

func DecodeMessage(b []byte) (*UnsignedMessage, error) {
	var msg UnsignedMessage

	if err := msg.UnmarshalCBOR(bytes.NewReader(b)); err != nil {
		return nil, err
	}

	if msg.Version != MessageVersion {
		return nil, fmt.Errorf("decoded message had incorrect version (%d)", msg.Version)
	}

	return &msg, nil
}

func NewGasFeeCap(price int64) abi.TokenAmount {
	return NewAttoFIL(big.NewInt(price))
}

func NewGasPremium(price int64) abi.TokenAmount {
	return NewAttoFIL(big.NewInt(price))
}

// TxMeta tracks the merkleroots of both secp and bls messages separately
type TxMeta struct {
	BLSRoot  cid.Cid `json:"blsRoot"`
	SecpRoot cid.Cid `json:"secpRoot"`
}

// String returns a readable printing string of TxMeta
func (m TxMeta) String() string {
	return fmt.Sprintf("secp: %s, bls: %s", m.SecpRoot.String(), m.BLSRoot.String())
}

func (m *TxMeta) Cid() cid.Cid {
	b, err := m.ToStorageBlock()
	if err != nil {
		panic(err) // also maybe sketchy
	}
	return b.Cid()
}

func (m *TxMeta) ToStorageBlock() (block.Block, error) {
	var buf bytes.Buffer
	if err := m.MarshalCBOR(&buf); err != nil {
		return nil, xerrors.Errorf("failed to marshal MsgMeta: %w", err)
	}

	c, err := abi.CidBuilder.Sum(buf.Bytes())
	if err != nil {
		return nil, err
	}

	return block.NewBlockWithCid(buf.Bytes(), c)
}

// MessageReceipt is what is returned by executing a message on the vm.
type MessageReceipt struct {
	ExitCode    exitcode.ExitCode `json:"exitCode"`
	ReturnValue []byte            `json:"return"`
	GasUsed     int64             `json:"gasUsed"`
}

// Failure returns with a non-zero exit code.
func Failure(exitCode exitcode.ExitCode, gasAmount int64) MessageReceipt {
	return MessageReceipt{
		ExitCode:    exitCode,
		ReturnValue: []byte{},
		GasUsed:     gasAmount,
	}
}

func (r *MessageReceipt) String() string {
	errStr := "(error encoding MessageReceipt)"

	js, err := json.MarshalIndent(r, "", "  ")
	if err != nil {
		return errStr
	}
	return fmt.Sprintf("MessageReceipt: %s", string(js))
}<|MERGE_RESOLUTION|>--- conflicted
+++ resolved
@@ -45,34 +45,8 @@
 
 const MessageVersion = 0
 
-<<<<<<< HEAD
-// EmptyMessagesCID is the cid of an empty collection of messages.
-var EmptyMessagesCID cid.Cid
-
-// EmptyReceiptsCID is the cid of an empty collection of receipts.
-var EmptyReceiptsCID cid.Cid
-
-// EmptyTxMetaCID is the cid of a TxMeta wrapping empty cids
-var EmptyTxMetaCID cid.Cid
-
 var EmptyTokenAmount = abi.TokenAmount{}
 
-func init() {
-	tmpCst := cbor.NewCborStore(blockstore.NewBlockstore(datastore.NewMapDatastore()))
-	emptyAMTCid, err := amt.FromArray(context.Background(), tmpCst, []typegen.CBORMarshaler{})
-	if err != nil {
-		panic("could not create CID for empty AMT")
-	}
-	EmptyMessagesCID = emptyAMTCid
-	EmptyReceiptsCID = emptyAMTCid
-	EmptyTxMetaCID, err = tmpCst.Put(context.Background(), &TxMeta{SecpRoot: EmptyMessagesCID, BLSRoot: EmptyMessagesCID})
-	if err != nil {
-		panic("could not create CID for empty TxMeta")
-	}
-}
-
-=======
->>>>>>> 858df347
 //
 type ChainMsg interface {
 	Cid() (cid.Cid, error)
