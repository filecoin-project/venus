--- conflicted
+++ resolved
@@ -62,9 +62,5 @@
 
 	// Sets the network's name. This should only be used on upgrade/fork.
 	SetNetworkName(name string) error
-<<<<<<< HEAD
-
-=======
->>>>>>> 858df347
 	addressMap() (adt.Map, error)
 }