--- conflicted
+++ resolved
@@ -76,12 +76,7 @@
 
 // semver versions of the rpc api exposed
 var (
-<<<<<<< HEAD
-	FullAPIVersion   = newVer(1, 0, 0)
-	MinerAPIVersion  = newVer(1, 1, 0)
-=======
 	FullAPIVersion   = newVer(1, 1, 0)
 	MinerAPIVersion  = newVer(1, 0, 1)
->>>>>>> f7b073a2
 	WorkerAPIVersion = newVer(1, 0, 0)
 )