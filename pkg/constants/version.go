--- conflicted
+++ resolved
@@ -5,11 +5,7 @@
 )
 
 // BuildVersion is the local build version, set by build system
-<<<<<<< HEAD
-const BuildVersion = "1.3.0-rc2"
-=======
 const BuildVersion = "1.2.4"
->>>>>>> 19620ae8
 
 var CurrentCommit string
 
