package constants

import (
	"github.com/filecoin-project/venus/pkg/specactors/policy"
	"math/big"

	"github.com/filecoin-project/go-address"

	"github.com/filecoin-project/go-state-types/network"
)

// /////
// Consensus / Network

const AllowableClockDriftSecs = uint64(1)
const NewestNetworkVersion = network.Version8
const ActorUpgradeNetworkVersion = network.Version4

// constants for Weight calculation
// The ratio of weight contributed by short-term vs long-term factors in a given round
const WRatioNum = int64(1)
const WRatioDen = uint64(2)

const FilBase = uint64(2_000_000_000)
const FilAllocStorageMining = uint64(1_100_000_000)

const FilecoinPrecision = uint64(1_000_000_000_000_000_000)
const FilReserved = uint64(300_000_000)

var InitialRewardBalance *big.Int
var InitialFilReserved *big.Int

func SetAddressNetwork(n address.Network) {
	address.CurrentNetwork = n
}

func init() {
	InitialRewardBalance = big.NewInt(int64(FilAllocStorageMining))
	InitialRewardBalance = InitialRewardBalance.Mul(InitialRewardBalance, big.NewInt(int64(FilecoinPrecision)))

	InitialFilReserved = big.NewInt(int64(FilReserved))
	InitialFilReserved = InitialFilReserved.Mul(InitialFilReserved, big.NewInt(int64(FilecoinPrecision)))
}

// assuming 4000 messages per round, this lets us not lose any messages across a
// 10 block reorg.
const BlsSignatureCacheSize = 40000

<<<<<<< HEAD
const Finality = policy.ChainFinality
=======
// Size of signature verification cache
// 32k keeps the cache around 10MB in size, max
const VerifSigCacheSize = 32000
>>>>>>> 884f9148
<|MERGE_RESOLUTION|>--- conflicted
+++ resolved
@@ -46,10 +46,8 @@
 // 10 block reorg.
 const BlsSignatureCacheSize = 40000
 
-<<<<<<< HEAD
 const Finality = policy.ChainFinality
-=======
+
 // Size of signature verification cache
 // 32k keeps the cache around 10MB in size, max
 const VerifSigCacheSize = 32000
->>>>>>> 884f9148
