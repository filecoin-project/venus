**Note: THE FILECOIN PROJECT IS STILL EXTREMELY CONFIDENTIAL. Do not share or discuss the project outside of designated preview channels  (chat channels, Discourse forum, GitHub, emails to Filecoin team), not even with partners/spouses/family members. If you have any questions, please email [legal@protocol.ai](mailto:legal@protocol.ai).**

# Filecoin (go-filecoin)

[![CircleCI](https://circleci.com/gh/filecoin-project/go-filecoin.svg?style=svg&circle-token=5a9d1cb48788b41d98bdfbc8b15298816ec71fea)](https://circleci.com/gh/filecoin-project/go-filecoin)
[![codecov](https://codecov.io/gh/filecoin-project/go-filecoin/branch/master/graph/badge.svg?token=J5QWYWkgHT)](https://codecov.io/gh/filecoin-project/go-filecoin)	

> Filecoin implementation in Go, turning the world’s unused storage into an algorithmic market.

## Table of Contents

- [What is Filecoin?](#what-is-filecoin)
- [Install](#install)
  - [System Requirements](#system-requirements)
  - [Install from Binary](#install-from-binary)
  - [Install from Source](#install-from-source)
    - [Install Go and Rust](#install-go-and-rust)
    - [Clone](#clone)
    - [Install Dependencies](#install-dependencies)
    - [Manage Submodules Manually](#manage-submodules-manually)
    - [Build, Run Tests, and Install](#build-run-tests-and-install)
    - [Build Commands](#build-commands)
- [Usage](#usage)
   - [Start Running Filecoin](#start-running-filecoin)
   - [Run Multiple Nodes with IPTB](#run-multiple-nodes-with-iptb)
   - [Sample Commands](#sample-commands)
   - [Helpful Environment Variables](#helpful-environment-variables)
- [Clusters](#clusters)
- [Contributing](#contributing)
- [Community](#community)
- [License](#license)

## What is Filecoin?
Filecoin is a decentralized storage network that turns the world’s unused storage into an algorithmic market, creating a permanent, decentralized future for the web. **Miners** earn the native protocol token (also called “filecoin”) by providing data storage and/or retrieval. **Clients** pay miners to store or distribute data and to retrieve it. Check out [How Filecoin Works](https://github.com/filecoin-project/go-filecoin/wiki/1.-How-Filecoin-Works) for more.

## Install

👋**Trying out the project for the first time?** We highly recommend the [detailed setup instructions](https://github.com/filecoin-project/go-filecoin/wiki/2.-Getting-Started) in the [Wiki](https://github.com/filecoin-project/go-filecoin/wiki/).

### System Requirements
Filecoin can run on most Linux and MacOS systems. Windows is not yet officially supported.

### Install from Binary

  - We host prebuilt binaries over at [CircleCI](https://circleci.com/gh/filecoin-project/go-filecoin/tree/master). Log in with Github.
  - Follow the remaining steps in [Getting Started](https://github.com/filecoin-project/go-filecoin/wiki/2.-Getting-Started)

### Install from Source

#### Install Go and Rust

  - The build process for go-filecoin requires at least [Go](https://golang.org/doc/install) version 1.11.2. If you're setting up Go for the first time, we recommend [this tutorial](https://www.ardanlabs.com/blog/2016/05/installing-go-and-your-workspace.html) which includes environment setup.  
  - You'll also need [Rust](https://www.rust-lang.org/) (v1.29.0 or later) to build the `rust-proofs` submodule.

#### Clone

```sh
mkdir -p ${GOPATH}/src/github.com/filecoin-project
git clone git@github.com:filecoin-project/go-filecoin.git ${GOPATH}/src/github.com/filecoin-project/go-filecoin
```

#### Install Dependencies

go-filecoin's dependencies are managed by [gx][2]; this project is not "go gettable." To install gx, gometalinter, and
other build and test dependencies, run:

```sh
cd ${GOPATH}/src/github.com/filecoin-project/go-filecoin
go run ./build/*.go deps
```

#### Manage Submodules Manually

_If you're not editing `rust-proofs` you can skip this step, because `deps` build (above) will do it for you._

Filecoin uses Git Submodules to consume `rust-proofs`. To initialize:

```sh
cd ${GOPATH}/src/github.com/filecoin-project/go-filecoin
git submodule update --init
```

Later, when the head of the `rust-proofs` `master` branch changes, you may want to update `go-filecoin` to use these changes:

```sh
git submodule update --remote
```

Note that updating the `rust-proofs` submodule in this way will require a commit to `go-filecoin` (changing the submodule hash).

### Build, Run Tests, and Install

```sh
# First, build the binary:
go run ./build/*.go build

# Then, run the tests:
go run ./build/*.go test

# Note: build and test can be combined:
go run ./build/*.go best

# Install go-filecoin
go run ./build/*.go install
```

### Build Commands

```sh
# Build
go run ./build/*.go build

# Install
go run ./build/*.go install

# Test
go run ./build/*.go test

# Build & Test
go run ./build/*.go best

# Coverage
go run ./build/*.go test -cover

# Lint
go run ./build/*.go lint

# Race
go run ./build/*.go test -race

# Deps, Lint, Build, Test (with args passed to Test)
go run ./build/*.go all
```

Note: Any flag passed to `go run ./build/*.go test` (e.g. `-cover`) will be passed on to `go test`.

**If you have problems with the build, please see the [Troubleshooting & FAQ](https://github.com/filecoin-project/go-filecoin/wiki/8.-Troubleshooting-&-FAQ) Wiki page.**

<<<<<<< HEAD
## Usage
=======
| Variable                | Description                                                                                    |
|-------------------------|------------------------------------------------------------------------------------------------|
| `FIL_API`               | This is the default host and port for daemon commands.                                         |
| `FIL_PATH`              | Use this variable to avoid setting `--repodir` flag by providing a default value.              |
| `FIL_USE_SMALL_SECTORS` | Seal all sector data, as the proofs system only ever seals the first 127 bytes at the moment.  |
| `GO_FILECOIN_LOG_LEVEL` | This sets the log level for stdout.                                                            |
>>>>>>> 2a1d5e7c

### Start Running Filecoin
To start running Filecoin, you must initialize and start a daemon:

```
rm -fr ~/.filecoin      # <== optional, in case you have a pre-existing install
go-filecoin init        # Creates config in ~/.filecoin; to see options: `go-filecoin init --help`
go-filecoin daemon      # Starts the daemon, you may now issue it commands in another terminal
```

To set up a single node capable of mining:
```
rm -fr ~/.filecoin   # only if you have a pre-existing install
go-filecoin init --genesisfile ./fixtures/genesis.car
go-filecoin daemon
```

Note the output of the daemon. It should say "My peer ID is `<peerID>`", where `<peerID>`
is a long [CID](https://github.com/filecoin-project/specs/blob/master/definitions.md#cid) string starting with "Qm".  `<peerID>` is used in a later command.

Switch terminals.

The miner is present in the genesis block car file created from the 
json file, but the node is not yet configured to use it. Get the 
miner address from the json file fixtures/gen.json and replace `<minerAddr>`
in the command below with it:

`go-filecoin config mining.minerAddress '"<minerAddr>"'`

The account that owns the miner is also not yet configured in the node
so note that owner key name in fixtures/gen.json. We'll call it `<minerOwnerKey>`,
and import that key from the fixtures:

`go-filecoin wallet import fixtures/<minerOwnerKey>.key`

Note the output of this command, call it `<minerOwnerAddress>`. This output is the address of 
the account that owns the miner.
The miner was not created with a pre-set `peerID`, so set it so that
clients can find it.

`go-filecoin miner update-peerid --from=<minerOwnerAddress> <minerAddr> <peerID>`

Now you can run a lookup:
`go-filecoin address lookup <minerAddr>`

The output should now be `<peerID>`

To configure a node's auto-sealing scheduler:
The auto-sealer is used to automatically seal the data that a miner received
from a client into a sector. Without this feature, miners would wait until
they had accumulated $SECTORSIZE worth of client data before initiating the
sealing process so that they didn't waste precious hard drive space. With
auto-sealing enabled, the miner will use $SECTORSIZE bytes of storage each
period unless there are no data to store that period.

To control how frequently the auto-sealer runs, provide a positive integer
value for the --auto-seal-interval-seconds option. To disable this feature,
provide a 0.

If the option is omitted, a default of 120 seconds will be used.

```
rm -fr ~/.filecoin
go-filecoin init --auto-seal-interval-seconds=0 --genesisfile ./fixtures/genesis.car
go-filecoin daemon
```

### Run Multiple Nodes with IPTB

The [`localfilecoin` IPTB plugin](https://github.com/filecoin-project/go-filecoin/tree/master/tools/iptb-plugins) provides an automation layer that makes it easy to run multiple filecoin nodes. For example, it enables you to easily start up 10 mining nodes locally on your machine.

### Sample Commands

To see a full list of commands, run `go-filecoin --help`.

```sh
USAGE
  go-filecoin - A decentralized storage network

OPTIONS

  --cmdapiaddr           string - set the api port to use
  --repodir              string - set the directory of the repo, defaults to ~/.filecoin.
  --enc,      --encoding string - The encoding type the output should be encoded with (json, xml, or text). Default: text.
  --help                 bool   - Show the full command help text.
  -h                     bool   - Show a short version of the command help text.

SUBCOMMANDS

  START RUNNING FILECOIN
    init                   - Initialize a filecoin repo
    config <key> [<value>] - Get and set filecoin config values
    daemon                 - Start a long-running daemon process
    wallet                 - Manage your filecoin wallets
    address                - Interact with wallet addresses
    
  STORE AND RETRIEVE DATA
    client                 - Make deals, store data, retrieve data
    retrieval-client       - Manage retrieval client operations

  MINE
    miner                  - Manage a single miner actor
    mining                 - Manage all mining operations for a node

  VIEW DATA STRUCTURES
    chain                  - Inspect the filecoin blockchain 
    dag                    - Interact with IPLD DAG objects
    show                   - Get human-readable representations of filecoin objects

  NETWORK COMMANDS
    bootstrap              - Interact with bootstrap addresses
    id                     - Show info about the network peers 
    ping <peer ID>...      - Send echo request packets to p2p network members
    swarm                  - Interact with the swarm
 
  ACTOR COMMANDS
    actor      		         - Interact with actors. Actors are built-in smart contracts. 
    paych      		         - Payment channel operations
    
  MESSAGE COMMANDS
    message                - Manage messages
    mpool                  - View the mempool of outstanding messages

  TOOL COMMANDS
    log                    - Interact with the daemon event log output
    version                - Show go-filecoin version information


  Use 'go-filecoin <subcmd> --help' for more information about each command.
```

More details are in the [Filecoin Commands](https://github.com/filecoin-project/go-filecoin/wiki/7.-Filecoin-Commands) wiki page.

### Helpful Environment Variables

| Variable                | Description                                                                                    |
|-------------------------|------------------------------------------------------------------------------------------------|
| `FIL_API`               | This is the default host and port for daemon commands.                                         |
| `FIL_PATH`              | Use this variable to avoid setting `--repodir` flag by providing a default value.              |
| `FIL_USE_SMALL_SECTORS` | Seal all sector data, as the proofs system only ever seals the first 127 bytes at the moment.  |
| `GO_FILECOIN_LOG_LEVEL` | This sets the log level for stdout.                                                            |

## Contributing

We ❤️ all our contributors; this project wouldn’t be what it is without you! If you want to help out, please see [CONTRIBUTING.md](CONTRIBUTING.md).

## Community

Here are a few places to get help and hang out with the Filecoin community:

- [Documentation Wiki](https://github.com/filecoin-project/go-filecoin/wiki) — for tutorials, troubleshooting, and FAQs
- [Filecoin Dev on Matrix/Riot](https://riot.im/app/#/room/#fil-dev:matrix.org) — for live support and hacking with others
- [Discussion forum](https://filecoin1.trydiscourse.com/) - for talking about design decisions, use cases, implementation advice, and longer-running conversations
- [GitHub issues](https://github.com/filecoin-project/go-filecoin/issues) - for now, use only to report bugs, and view or contribute to ongoing development. PRs welcome! Please see [our contributing guidelines](CONTRIBUTING.md). 

#

## Clusters

### Test Cluster

Deployed via CI by tagging a commit with `redeploy_test_cluster`

- Faucet: http://test.kittyhawk.wtf:9797/
- Dashboard: http://test.kittyhawk.wtf:8010/
- Genesis File: http://test.kittyhawk.wtf:8020/genesis.car
- Block explorer: http://test.kittyhawk.wtf:8000/
- Prometheus Endpoint: http://test.kittyhawk.wtf:9082/metrics
- Connected Nodes PeerID's: http://test.kittyhawk.wtf:9082/nodes

### Nightly Cluster

Deployed from master by CI every day at 0600 UTC

- Faucet: http://nightly.kittyhawk.wtf:9797/
- Dashboard: http://nightly.kittyhawk.wtf:8010/
- Genesis File: http://nightly.kittyhawk.wtf:8020/genesis.car
- Block explorer: http://nightly.kittyhawk.wtf:8000/
- Prometheus Endpoint: http://nightly.kittyhawk.wtf:9082/metrics
- Connected Nodes PeerID's: http://nightly.kittyhawk.wtf:9082/nodes

#

## License

The Filecoin Project is dual-licensed under Apache 2.0 and MIT terms:

- Apache License, Version 2.0, ([LICENSE-APACHE](https://github.com/filecoin-project/go-filecoin/blob/master/LICENSE-APACHE) or http://www.apache.org/licenses/LICENSE-2.0)
- MIT license ([LICENSE-MIT](https://github.com/filecoin-project/go-filecoin/blob/master/LICENSE-MIT) or http://opensource.org/licenses/MIT)


[1]: https://golang.org/dl/
[2]: https://github.com/whyrusleeping/gx
[3]: https://github.com/RichardLitt/standard-readme
[4]: https://golang.org/doc/install
[5]: https://www.rust-lang.org/en-US/install.html<|MERGE_RESOLUTION|>--- conflicted
+++ resolved
@@ -136,16 +136,8 @@
 
 **If you have problems with the build, please see the [Troubleshooting & FAQ](https://github.com/filecoin-project/go-filecoin/wiki/8.-Troubleshooting-&-FAQ) Wiki page.**
 
-<<<<<<< HEAD
+
 ## Usage
-=======
-| Variable                | Description                                                                                    |
-|-------------------------|------------------------------------------------------------------------------------------------|
-| `FIL_API`               | This is the default host and port for daemon commands.                                         |
-| `FIL_PATH`              | Use this variable to avoid setting `--repodir` flag by providing a default value.              |
-| `FIL_USE_SMALL_SECTORS` | Seal all sector data, as the proofs system only ever seals the first 127 bytes at the moment.  |
-| `GO_FILECOIN_LOG_LEVEL` | This sets the log level for stdout.                                                            |
->>>>>>> 2a1d5e7c
 
 ### Start Running Filecoin
 To start running Filecoin, you must initialize and start a daemon:
